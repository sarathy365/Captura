--- conflicted
+++ resolved
@@ -108,11 +108,9 @@
 
         public TraySettings Tray { get; } = new TraySettings();
 
-<<<<<<< HEAD
         public StepsSettings Steps { get; } = new StepsSettings();
-=======
+
         public AroundMouseSettings AroundMouse { get; } = new AroundMouseSettings();
->>>>>>> a78d58cc
 
         public int PreStartCountdown
         {
