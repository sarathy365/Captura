--- conflicted
+++ resolved
@@ -210,11 +210,12 @@
             set => Set(value);
         }
 
-<<<<<<< HEAD
         public bool RecordChanges
         {
             get => Get(false);
-=======
+            set => Set(value);
+        }
+
         public int AroundMouseWidth
         {
             get => Get(600);
@@ -224,7 +225,6 @@
         public int AroundMouseHeight
         {
             get => Get(400);
->>>>>>> 15744c32
             set => Set(value);
         }
     }
