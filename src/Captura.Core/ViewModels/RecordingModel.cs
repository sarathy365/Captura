﻿using System;
using System.Collections.Generic;
using System.IO;
using System.Linq;
using System.Threading;
using System.Threading.Tasks;
using Captura.Audio;
using Captura.FFmpeg;
using Captura.Models;
using Captura.Webcam;
using Microsoft.Win32;
using Screna;

namespace Captura.ViewModels
{
    // ReSharper disable once ClassNeverInstantiated.Global
    public class RecordingModel : ViewModelBase, IDisposable
    {
        #region Fields
        IRecorder _recorder;
        readonly SynchronizationContext _syncContext = SynchronizationContext.Current;

        readonly ISystemTray _systemTray;
        readonly WebcamOverlay _webcamOverlay;
        readonly IPreviewWindow _previewWindow;
        readonly WebcamModel _webcamModel;
        readonly TimerModel _timerModel;
        readonly IMessageProvider _messageProvider;
        readonly IFFmpegViewsProvider _ffmpegViewsProvider;

        readonly KeymapViewModel _keymap;
        readonly AudioSource _audioSource;
        #endregion

        public RecordingModel(Settings Settings,
            ILocalizationProvider Loc,
            ISystemTray SystemTray,
            WebcamOverlay WebcamOverlay,
            IPreviewWindow PreviewWindow,
            AudioSource AudioSource,
            WebcamModel WebcamModel,
            KeymapViewModel Keymap,
            TimerModel TimerModel,
            IMessageProvider MessageProvider,
            IFFmpegViewsProvider FFmpegViewsProvider) : base(Settings, Loc)
        {
            _systemTray = SystemTray;
            _webcamOverlay = WebcamOverlay;
            _previewWindow = PreviewWindow;
            _audioSource = AudioSource;
            _webcamModel = WebcamModel;
            _keymap = Keymap;
            _timerModel = TimerModel;
            _messageProvider = MessageProvider;
            _ffmpegViewsProvider = FFmpegViewsProvider;

            SystemEvents.PowerModeChanged += SystemEvents_PowerModeChanged;

            TimerModel.CountdownElapsed += InternalStartRecording;
        }

        RecorderState _recorderState = RecorderState.NotRecording;

        public RecorderState RecorderState
        {
            get => _recorderState;
            private set => Set(ref _recorderState, value);
        }

        void SystemEvents_PowerModeChanged(object Sender, PowerModeChangedEventArgs E)
        {
            if (E.Mode == PowerModes.Suspend && RecorderState == RecorderState.Recording)
            {
                OnPauseExecute();
            }
        }

        public void Dispose()
        {
            SystemEvents.PowerModeChanged -= SystemEvents_PowerModeChanged;
        }

        INotification _pauseNotification;

        public void OnPauseExecute()
        {
            // Resume
            if (RecorderState == RecorderState.Paused)
            {
                _systemTray.HideNotification();

                _recorder.Start();
                _timerModel.Resume();

                RecorderState = RecorderState.Recording;

                _pauseNotification?.Remove();
            }
            else // Pause
            {
                _recorder.Stop();
                _timerModel.Pause();

                RecorderState = RecorderState.Paused;

                _pauseNotification = new TextNotification(Loc.Paused, OnPauseExecute);
                _systemTray.ShowNotification(_pauseNotification);
            }
        }

        bool CheckFFmpeg(RecordingModelParams RecordingParams)
        {
            var isFFmpegVideoItem = RecordingParams.VideoWriterKind is FFmpegWriterProvider ||
                                    RecordingParams.VideoWriterKind is StreamingWriterProvider;

            var isFFmpegAudioItem =
                RecordingParams.VideoSourceKind is NoVideoSourceProvider noVideoSourceProvider
                && noVideoSourceProvider.Source is NoVideoItem noVideoItem
                && noVideoItem.AudioWriterItem is FFmpegAudioItem;

            if (isFFmpegVideoItem || isFFmpegAudioItem)
            {
                if (!FFmpegService.FFmpegExists)
                {
                    _ffmpegViewsProvider.ShowUnavailable();

                    return false;
                }
            }

            return true;
        }

        bool SetupVideoRecorder(IAudioProvider AudioProvider, RecordingModelParams RecordingParams, IMouseKeyHook MouseKeyHook)
        {
            IImageProvider imgProvider;

            try
            {
                imgProvider = GetImageProvider(RecordingParams, MouseKeyHook);
            }
            catch (NotSupportedException e) when (RecordingParams.VideoSourceKind is DeskDuplSourceProvider)
            {
                _messageProvider.ShowError(e.Message, Loc.ErrorOccurred);

                return false;
            }
            catch (WindowClosedException e)
            {
                _messageProvider.ShowException(e, "Window Closed");

                return false;
            }
            catch (Exception e)
            {
                _messageProvider.ShowException(e, e.Message);

                return false;
            }

            IVideoFileWriter videoEncoder;

            try
            {
                videoEncoder = GetVideoFileWriterWithPreview(imgProvider, AudioProvider, RecordingParams);
            }
            catch (Exception e)
            {
                _messageProvider.ShowException(e, e.Message);

                imgProvider?.Dispose();

                return false;
            }

            if (Settings.RecordChanges)
            {
                // Audio is not supported with record changes
                AudioProvider?.Dispose();

                _recorder = new StepsRecorder(MouseKeyHook, videoEncoder, imgProvider);
            }
            else _recorder = new Recorder(videoEncoder, imgProvider, Settings.Video.FrameRate, AudioProvider);

            var webcamMode = RecordingParams.VideoSourceKind is WebcamSourceProvider;

            // Separate file for webcam
            if (!webcamMode
                && !(_webcamModel.SelectedCam is NoWebcamItem)
                && Settings.WebcamOverlay.SeparateFile)
            {
                SeparateFileForWebcam(RecordingParams);
            }

            // Separate file for every audio source
            if (Settings.Audio.Enabled
                && Settings.Audio.SeparateFilePerSource)
            {
                SeparateFileForEveryAudioSource();
            }

            return true;
        }

        bool SetupAudioProvider(out IAudioProvider AudioProvider)
        {
            AudioProvider = null;

            try
            {
                if (Settings.Audio.Enabled && !Settings.Audio.SeparateFilePerSource)
                {
                    AudioProvider = _audioSource.GetMixedAudioProvider();
                }
            }
            catch (Exception e)
            {
                _messageProvider.ShowException(e, e.Message);

                return false;
            }

            return true;
        }

        public bool StartRecording(RecordingModelParams RecordingParams, string FileName = null)
        {
            IsVideo = !(RecordingParams.VideoSourceKind is NoVideoSourceProvider);

            var extension = RecordingParams.VideoWriter.Extension;

            if (RecordingParams.VideoSourceKind?.Source is NoVideoItem x)
                extension = x.Extension;

            CurrentFileName = Settings.GetFileName(extension, FileName);

            if (!CheckFFmpeg(RecordingParams))
                return false;

            if (!SetupAudioProvider(out var audioProvider))
                return false;

            if (IsVideo)
            {
                var mouseKeyHook = new MouseKeyHook();

                if (!SetupVideoRecorder(audioProvider, RecordingParams, mouseKeyHook))
                {
                    mouseKeyHook.Dispose();

                    audioProvider?.Dispose();

                    return false;
                }
            }
            else if (RecordingParams.VideoSourceKind?.Source is NoVideoItem audioWriter)
            {
                if (!InitAudioRecorder(audioWriter, audioProvider))
                {
                    audioProvider?.Dispose();

                    return false;
                }
            }

            RecorderState = RecorderState.Recording;

            _recorder.ErrorOccurred += OnErrorOccured;

            if (Settings.PreStartCountdown == 0)
            {
                InternalStartRecording();
            }

            _timerModel.Start();

            return true;
        }

        IRecorder GetAudioRecorder(NoVideoItem AudioWriter, IAudioProvider AudioProvider, string AudioFileName = null)
        {
            var audioFileWriter = AudioWriter.AudioWriterItem.GetAudioFileWriter(
                AudioFileName ?? CurrentFileName,
                AudioProvider?.WaveFormat,
                Settings.Audio.Quality);

            return new Recorder(audioFileWriter, AudioProvider);
        }

        string GetAudioFileName(int Index)
        {
            return Path.ChangeExtension(CurrentFileName,
                $".{Index}{Path.GetExtension(CurrentFileName)}");
        }

        bool InitAudioRecorder(NoVideoItem AudioWriter, IAudioProvider AudioProvider)
        {
            if (!Settings.Audio.SeparateFilePerSource)
            {
                _recorder = GetAudioRecorder(AudioWriter, AudioProvider);
            }
            else
            {
                var audioProviders = _audioSource.GetMultipleAudioProviders();

                if (audioProviders.Length > 0)
                {
                    var recorders = audioProviders
                        .Select((M, Index) => GetAudioRecorder(AudioWriter, M, GetAudioFileName(Index)))
                        .ToArray();

                    _recorder = new MultiRecorder(recorders);

                    // Set to first file
                    CurrentFileName = GetAudioFileName(0);
                }
                else
                {
                    _messageProvider.ShowError("No Audio Sources selected");

                    return false;
                }
            }

            return true;
        }

        void SeparateFileForWebcam(RecordingModelParams RecordingParams)
        {
            var webcamImgProvider = new WebcamImageProvider(_webcamModel);

            var webcamFileName = Path.ChangeExtension(CurrentFileName, $".webcam{Path.GetExtension(CurrentFileName)}");

            var webcamVideoWriter = GetVideoFileWriter(webcamImgProvider, null, RecordingParams, webcamFileName);

            var webcamRecorder = new Recorder(webcamVideoWriter, webcamImgProvider, Settings.Video.FrameRate);

            _recorder = new MultiRecorder(_recorder, webcamRecorder);
        }

        void SeparateFileForEveryAudioSource()
        {
            var audioWriter = new WaveItem();

            IRecorder GetAudioRecorder(IAudioProvider AudioProvider, string AudioFileName = null)
            {
                return new Recorder(
                    audioWriter.GetAudioFileWriter(AudioFileName ?? CurrentFileName, AudioProvider?.WaveFormat,
                        Settings.Audio.Quality), AudioProvider);
            }

            string GetAudioFileName(int Index)
            {
                return Path.ChangeExtension(CurrentFileName, $".{Index}.wav");
            }

            var audioProviders = _audioSource.GetMultipleAudioProviders();

            if (audioProviders.Length > 0)
            {
                var recorders = audioProviders
                    .Select((M, Index) => GetAudioRecorder(M, GetAudioFileName(Index)))
                    .Concat(new[] {_recorder})
                    .ToArray();

                _recorder = new MultiRecorder(recorders);
            }
        }

        void InternalStartRecording()
        {
            _recorder.Start();
        }

        void OnErrorOccured(Exception E)
        {
            void Do()
            {
                var cancelled = E is WindowClosedException;

                AfterRecording();

                if (!cancelled)
                    _messageProvider.ShowException(E, E.Message);
            }

            if (_syncContext != null)
                _syncContext.Post(S => Do(), null);
            else Do();
        }

        void AfterRecording()
        {
            _pauseNotification?.Remove();

            RecorderState = RecorderState.NotRecording;

            _recorder.ErrorOccurred -= OnErrorOccured;
            _recorder = null;

            _timerModel.Stop();
        }

        IVideoFileWriter GetVideoFileWriterWithPreview(IImageProvider ImgProvider, IAudioProvider AudioProvider, RecordingModelParams RecordingParams)
        {
            return RecordingParams.VideoSourceKind is NoVideoSourceProvider
                ? null
                : new WithPreviewWriter(GetVideoFileWriter(ImgProvider, AudioProvider, RecordingParams), _previewWindow);
        }

        IVideoFileWriter GetVideoFileWriter(IImageProvider ImgProvider, IAudioProvider AudioProvider, RecordingModelParams RecordingParams, string FileName = null)
        {
            if (RecordingParams.VideoSourceKind is NoVideoSourceProvider)
                return null;

            return RecordingParams.VideoWriter.GetVideoFileWriter(new VideoWriterArgs
            {
                FileName = FileName ?? CurrentFileName,
                FrameRate = Settings.Video.FrameRate,
                VideoQuality = Settings.Video.Quality,
                ImageProvider = ImgProvider,
                AudioQuality = Settings.Audio.Quality,
                AudioProvider = AudioProvider
            });
        }

        IEnumerable<IOverlay> GetOverlays(RecordingModelParams RecordingParams, IMouseKeyHook MouseKeyHook)
        {
            // No mouse and webcam overlays in webcam mode
            var webcamMode = RecordingParams.VideoSourceKind is WebcamSourceProvider;

            yield return new CensorOverlay(Settings.Censored);

            if (!webcamMode && !Settings.WebcamOverlay.SeparateFile)
            {
                yield return _webcamOverlay;
            }

            if (!webcamMode)
            {
                yield return new MousePointerOverlay(Settings.MousePointerOverlay);
            }

            var clickSettings = webcamMode
                ? new MouseClickSettings { Display = false }
                : Settings.Clicks;

            yield return new MouseKeyOverlay(MouseKeyHook,
                clickSettings,
                Settings.Keystrokes,
                _keymap,
                CurrentFileName,
                () => _timerModel.TimeSpan);

            yield return new ElapsedOverlay(Settings.Elapsed, () => _timerModel.TimeSpan);

            // Text Overlays
            foreach (var overlay in Settings.TextOverlays)
            {
                yield return new CustomOverlay(overlay);
            }

            // Image Overlays
            foreach (var overlay in Settings.ImageOverlays.Where(M => M.Display))
            {
                IOverlay imgOverlay = null;

                try
                {
                    imgOverlay = new CustomImageOverlay(overlay);
                }
                catch
                {
                    // Ignore Errors like Image not found, Invalid Image
                }

                if (imgOverlay != null)
                    yield return imgOverlay;
            }
        }

        IImageProvider GetImageProvider(RecordingModelParams RecordingParams, IMouseKeyHook MouseKeyHook)
        {
            var imageProvider = RecordingParams
                .VideoSourceKind
                ?.Source
                ?.GetImageProvider(Settings.IncludeCursor);

            return imageProvider == null
                ? null
<<<<<<< HEAD
                : new OverlayedImageProvider(imageProvider, transform, GetOverlays(RecordingParams, MouseKeyHook).ToArray());
=======
                : new OverlayedImageProvider(imageProvider, GetOverlays(RecordingParams).ToArray());
>>>>>>> 905a6e44
        }

        public string CurrentFileName { get; private set; }
        public bool IsVideo { get; private set; }

        public async Task StopRecording()
        {
            // Reference Recorder as it will be set to null
            var rec = _recorder;

            var task = Task.Run(() => rec.Dispose());

            AfterRecording();

            await task;
        }
    }
}<|MERGE_RESOLUTION|>--- conflicted
+++ resolved
@@ -488,11 +488,7 @@
 
             return imageProvider == null
                 ? null
-<<<<<<< HEAD
-                : new OverlayedImageProvider(imageProvider, transform, GetOverlays(RecordingParams, MouseKeyHook).ToArray());
-=======
-                : new OverlayedImageProvider(imageProvider, GetOverlays(RecordingParams).ToArray());
->>>>>>> 905a6e44
+                : new OverlayedImageProvider(imageProvider, GetOverlays(RecordingParams, MouseKeyHook).ToArray());
         }
 
         public string CurrentFileName { get; private set; }
