--- conflicted
+++ resolved
@@ -29,13 +29,9 @@
         readonly IFFmpegViewsProvider _ffmpegViewsProvider;
 
         readonly KeymapViewModel _keymap;
-<<<<<<< HEAD
-        readonly AudioSource _audioSource;
+        readonly IAudioSource _audioSource;
 
         const int StepsRecorderFrameRate = 1;
-=======
-        readonly IAudioSource _audioSource;
->>>>>>> a78d58cc
         #endregion
 
         public RecordingModel(Settings Settings,
@@ -114,34 +110,7 @@
             }
         }
 
-<<<<<<< HEAD
-        bool CheckFFmpeg(RecordingModelParams RecordingParams)
-        {
-            var isFFmpegVideoItem = RecordingParams.VideoWriterKind is FFmpegWriterProvider ||
-                                    RecordingParams.VideoWriterKind is StreamingWriterProvider;
-
-            var isFFmpegAudioItem =
-                RecordingParams.VideoSourceKind is NoVideoSourceProvider noVideoSourceProvider
-                && noVideoSourceProvider.Source is NoVideoItem noVideoItem
-                && noVideoItem.AudioWriterItem is FFmpegAudioItem;
-
-            if (isFFmpegVideoItem || isFFmpegAudioItem)
-            {
-                if (!FFmpegService.FFmpegExists)
-                {
-                    _ffmpegViewsProvider.ShowUnavailable();
-
-                    return false;
-                }
-            }
-
-            return true;
-        }
-
         bool GetImageProviderSafe(Func<IImageProvider> Getter, RecordingModelParams RecordingParams, out IImageProvider ImageProvider)
-=======
-        bool SetupVideoRecorder(IAudioProvider AudioProvider, RecordingModelParams RecordingParams)
->>>>>>> a78d58cc
         {
             ImageProvider = null;
 
@@ -284,7 +253,6 @@
 
             CurrentFileName = Settings.GetFileName(extension, FileName);
 
-<<<<<<< HEAD
             if (Settings.Steps.Enabled)
             {
                 if (!SetupStepsRecorder(RecordingParams))
@@ -292,15 +260,8 @@
             }
             else
             {
-                if (!CheckFFmpeg(RecordingParams))
+                if (!SetupAudioProvider(RecordingParams, out var audioProvider))
                     return false;
-
-                if (!SetupAudioProvider(out var audioProvider))
-                    return false;
-=======
-            if (!SetupAudioProvider(RecordingParams, out var audioProvider))
-                return false;
->>>>>>> a78d58cc
 
                 if (IsVideo)
                 {
@@ -315,16 +276,9 @@
                         return false;
                     }
                 }
-<<<<<<< HEAD
                 else if (RecordingParams.VideoSourceKind?.Source is NoVideoItem audioWriter)
-=======
-            }
-            else if (RecordingParams.VideoSourceKind?.Source is NoVideoItem audioWriter)
-            {
-                if (!InitAudioRecorder(audioWriter, audioProvider, RecordingParams))
->>>>>>> a78d58cc
-                {
-                    if (!InitAudioRecorder(audioWriter, audioProvider))
+                {
+                    if (!InitAudioRecorder(audioWriter, audioProvider, RecordingParams))
                     {
                         audioProvider?.Dispose();
 
@@ -332,6 +286,7 @@
                     }
                 }
             }
+
 
             RecorderState = RecorderState.Recording;
 
