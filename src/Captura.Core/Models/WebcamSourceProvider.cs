﻿using System;
using Captura.ViewModels;
using Screna;

namespace Captura.Models
{
    // ReSharper disable once ClassNeverInstantiated.Global
    public class WebcamSourceProvider : NotifyPropertyChanged, IVideoSourceProvider
    {
        readonly ILocalizationProvider _loc;
        readonly WebcamModel _webcamModel;

        public WebcamSourceProvider(ILocalizationProvider Loc,
            IIconSet Icons,
            WebcamModel WebcamModel)
        {
            _loc = Loc;
            _webcamModel = WebcamModel;
            Icon = Icons.Webcam;
            Source = new WebcamVideoItem(WebcamModel);

            Loc.LanguageChanged += L => RaisePropertyChanged(nameof(Name));
        }

        public string Name => _loc.WebCam;

        public string Description { get; } = "Record Webcam only";
        public string Icon { get; }

        public IVideoItem Source { get; }

<<<<<<< HEAD
        public bool SupportsStepsMode => false;
=======
        public IBitmapImage Capture(bool IncludeCursor)
        {
            return _webcamModel.WebcamCapture?.Capture(GraphicsBitmapLoader.Instance);
        }
>>>>>>> a78d58cc

        public bool OnSelect() => true;

        public void OnUnselect()
        {
        }

        public event Action UnselectRequested;

        public string Serialize() => "";

        public bool Deserialize(string Serialized) => true;

        public bool ParseCli(string Arg) => Arg == "webcam";
    }
}<|MERGE_RESOLUTION|>--- conflicted
+++ resolved
@@ -29,14 +29,12 @@
 
         public IVideoItem Source { get; }
 
-<<<<<<< HEAD
         public bool SupportsStepsMode => false;
-=======
+
         public IBitmapImage Capture(bool IncludeCursor)
         {
             return _webcamModel.WebcamCapture?.Capture(GraphicsBitmapLoader.Instance);
         }
->>>>>>> a78d58cc
 
         public bool OnSelect() => true;
 
