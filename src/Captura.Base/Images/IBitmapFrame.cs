--- conflicted
+++ resolved
@@ -9,12 +9,5 @@
         int Height { get; }
 
         void CopyTo(byte[] Buffer, int Length);
-<<<<<<< HEAD
-
-        void CopyTo(IntPtr Buffer);
-
-        IBitmapEditor GetEditor();
-=======
->>>>>>> 877667c1
     }
 }