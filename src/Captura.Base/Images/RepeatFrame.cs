﻿using System;
using System.Drawing;

namespace Captura
{
    public class RepeatFrame : IBitmapFrame, IEditableFrame
    {
        RepeatFrame() { }

        public static RepeatFrame Instance { get; } = new RepeatFrame();

        IBitmapFrame IEditableFrame.GenerateFrame() => Instance;

        int IBitmapFrame.Width { get; } = -1;

        float IEditableFrame.Height { get; } = -1;

        IDisposable IBitmapLoader.CreateBitmapBgr32(Size Size, IntPtr MemoryData, int Stride)
        {
            throw new NotImplementedException();
        }

        IDisposable IBitmapLoader.LoadBitmap(string FileName, out Size Size)
        {
            throw new NotImplementedException();
        }

        float IEditableFrame.Width { get; } = -1;

        int IBitmapFrame.Height { get; } = -1;

        void IDisposable.Dispose() { }

        void IEditableFrame.DrawImage(object Image, Rectangle? Region, int Opacity)
        {
            throw new NotImplementedException();
        }

        void IEditableFrame.FillRectangle(Color Color, RectangleF Rectangle)
        {
            throw new NotImplementedException();
        }

        void IEditableFrame.FillRectangle(Color Color, RectangleF Rectangle, int CornerRadius)
        {
            throw new NotImplementedException();
        }

<<<<<<< HEAD
        public void CopyTo(IntPtr Buffer)
=======
        void IEditableFrame.DrawRectangle(Color Color, float StrokeWidth, RectangleF Rectangle)
>>>>>>> 877667c1
        {
            throw new NotImplementedException();
        }

<<<<<<< HEAD
        public IBitmapEditor GetEditor() => throw new NotImplementedException();
=======
        void IEditableFrame.DrawRectangle(Color Color, float StrokeWidth, RectangleF Rectangle, int CornerRadius)
        {
            throw new NotImplementedException();
        }

        void IEditableFrame.FillEllipse(Color Color, RectangleF Rectangle)
        {
            throw new NotImplementedException();
        }

        void IEditableFrame.DrawEllipse(Color Color, float StrokeWidth, RectangleF Rectangle)
        {
            throw new NotImplementedException();
        }

        SizeF IEditableFrame.MeasureString(string Text, int FontSize)
        {
            throw new NotImplementedException();
        }

        void IEditableFrame.DrawString(string Text, int FontSize, Color Color, RectangleF LayoutRectangle)
        {
            throw new NotImplementedException();
        }

        void IBitmapFrame.CopyTo(byte[] Buffer, int Length)
        {
            throw new NotImplementedException();
        }
>>>>>>> 877667c1
    }
}<|MERGE_RESOLUTION|>--- conflicted
+++ resolved
@@ -46,18 +46,11 @@
             throw new NotImplementedException();
         }
 
-<<<<<<< HEAD
-        public void CopyTo(IntPtr Buffer)
-=======
         void IEditableFrame.DrawRectangle(Color Color, float StrokeWidth, RectangleF Rectangle)
->>>>>>> 877667c1
         {
             throw new NotImplementedException();
         }
 
-<<<<<<< HEAD
-        public IBitmapEditor GetEditor() => throw new NotImplementedException();
-=======
         void IEditableFrame.DrawRectangle(Color Color, float StrokeWidth, RectangleF Rectangle, int CornerRadius)
         {
             throw new NotImplementedException();
@@ -87,6 +80,5 @@
         {
             throw new NotImplementedException();
         }
->>>>>>> 877667c1
     }
 }