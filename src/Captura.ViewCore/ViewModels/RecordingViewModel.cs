--- conflicted
+++ resolved
@@ -237,13 +237,8 @@
             if (_recordingModel.StartRecording(new RecordingModelParams
             {
                 VideoSourceKind = _videoSourcesViewModel.SelectedVideoSourceKind,
-<<<<<<< HEAD
-                VideoWriterKind = Settings.Steps.Enabled ? null : _videoWritersViewModel.SelectedVideoWriterKind,
-                VideoWriter = Settings.Steps.Enabled ? _videoWritersViewModel.SelectedStepsWriter : _videoWritersViewModel.SelectedVideoWriter
-=======
-                VideoWriter = _videoWritersViewModel.SelectedVideoWriter,
+                VideoWriter = Settings.Steps.Enabled ? _videoWritersViewModel.SelectedStepsWriter : _videoWritersViewModel.SelectedVideoWriter,
                 AudioItems = _audioSourceViewModel.AvailableRecordingSources
->>>>>>> a78d58cc
             }))
             {
                 if (Settings.Tray.MinToTrayOnCaptureStart)
