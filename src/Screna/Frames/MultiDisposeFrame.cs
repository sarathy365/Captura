﻿using System;
using Captura;

namespace Screna
{
    public class MultiDisposeFrame : IBitmapFrame
    {
        int _count;

        public IBitmapFrame Frame { get; }

        readonly object _syncLock = new object();

        public MultiDisposeFrame(IBitmapFrame Frame, int Count)
        {
            if (this.Frame is RepeatFrame)
            {
                throw new NotSupportedException();
            }

            if (Count < 2)
            {
                throw new ArgumentException("Count should be atleast 2", nameof(Count));
            }

            this.Frame = Frame ?? throw new ArgumentNullException(nameof(Frame));
            _count = Count;
        }

        public void Dispose()
        {
            lock (_syncLock)
            {
                --_count;

                if (_count == 0)
                {
                    Frame.Dispose();
                }
            }
        }

        public int Width => Frame.Width;
        public int Height => Frame.Height;

        public void CopyTo(byte[] Buffer, int Length)
        {
            Frame.CopyTo(Buffer, Length);
        }
<<<<<<< HEAD

        public void CopyTo(IntPtr Buffer)
        {
            _frame.CopyTo(Buffer);
        }

        public IBitmapEditor GetEditor() => _frame.GetEditor();
=======
>>>>>>> 877667c1
    }
}<|MERGE_RESOLUTION|>--- conflicted
+++ resolved
@@ -47,15 +47,5 @@
         {
             Frame.CopyTo(Buffer, Length);
         }
-<<<<<<< HEAD
-
-        public void CopyTo(IntPtr Buffer)
-        {
-            _frame.CopyTo(Buffer);
-        }
-
-        public IBitmapEditor GetEditor() => _frame.GetEditor();
-=======
->>>>>>> 877667c1
     }
 }